--- conflicted
+++ resolved
@@ -16,10 +16,6 @@
 
     Arguments
     ---------
-<<<<<<< HEAD
-    **overrides
-        A set of overrides to use for the `spec_augment.yaml` file.
-=======
     speeds : list of ints
         A set of different speeds to use to perturb each batch.
         See `speechbrain.processing.speech_augmentation.SpeedPerturb`
@@ -29,7 +25,6 @@
     drop_freq_count_high : int
     drop_chunk_count_low : int
     drop_chunk_count_high : int
->>>>>>> 03b08fc9
 
     Example
     -------
@@ -40,13 +35,6 @@
     torch.Size([10, 12800])
     """
 
-<<<<<<< HEAD
-    def __init__(self, **overrides):
-        super().__init__()
-        current_dir = os.path.dirname(os.path.abspath(__file__))
-        with open(os.path.join(current_dir, "spec_augment.yaml")) as f:
-            self.params = load_extended_yaml(f, overrides)
-=======
     def __init__(
         self,
         speeds=[95, 100, 105],
@@ -70,7 +58,6 @@
             drop_length_low=drop_chunk_length_low,
             drop_length_high=drop_chunk_length_high,
         )
->>>>>>> 03b08fc9
 
     def forward(self, waveforms, lengths, init_params=False):
         """Returns the distorted waveforms.
