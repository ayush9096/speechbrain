--- conflicted
+++ resolved
@@ -20,1488 +20,6 @@
 logger = logging.getLogger(__name__)
 
 
-<<<<<<< HEAD
-=======
-class DataLoaderFactory(torch.nn.Module):
-    """
-    Creates data loaders for a csv file
-
-    Arguments
-    ---------
-    csv : str
-        the csv file that itemizes the data
-    batch_size : int, optional
-        Default: 1 .  The data itemized in the csv file are automatically
-        organized in batches. In the case of variable size tensors, zero
-        padding is performed. When batch_size=1, the data are simply processed
-        one by one without the creation of batches.
-    csv_read : list, None, optional
-        Default: None .  A list of data entries may be specified.  If
-        specified, only those data entries are read from the csv file. If None,
-        read all the data entries.
-    sentence_sorting : {'ascending', 'descending', 'random', 'original'}
-        Default: 'original'. This parameter specifies how to sort the data
-        before the batch creation. Ascending and descending values sort the
-        data using the "duration" field in the csv files. Random sort the data
-        randomly, while original (the default option) keeps the original
-        sequence of data defined in the csv file. Note that this option affects
-        the batch creation. If the data are sorted in ascending or descending
-        order the batches will approximately have the same size and the need
-        for zero padding is minimized. Instead, if sentence_sorting is set to
-        random, the batches might be composed of both short and long sequences
-        and several zeros might be added in the batch. When possible, it is
-        desirable to sort the data. This way, we use more efficiently the
-        computational resources, without wasting time on processing time steps
-        composed on zeros only. Note that is the data are sorted in ascending/
-        descending errors the same batches will be created every time we want
-        to loop over the dataset, while if we set a random order the batches
-        will be different every time we loop over the dataset.
-    num_workers : int, optional
-        Default: 0 . Data is read using the pytorch data_loader.  This option
-        sets the number of workers used to read the data from disk and form the
-        related batch of data. Please, see the pytorch documentation on the
-        data loader for more details.
-    cache : bool, optional
-        Default: False . When set to true, this option stores the input data in
-        a variable called self.cache (see DataLoaderFactory in data_io.py). In
-        practice, the first time the data are read from the disk, they are
-        stored in the cpu RAM. If the data needs to be used again (e.g. when
-        loops>1) the data will be read from the RAM directly.  If False, data
-        are read from the disk every time.  Data are stored until a certain
-        percentage of the total ram available is reached (see cache_ram_percent
-        below).
-    cache_ram_percent : float, optional
-        Default: 75 . If cache if True, data will be stored in the cpu RAM
-        until the total RAM occupation is less or equal than the specified
-        threshold (by default 75%). In practice, if a lot of RAM is available
-        several data will be stored in memory, otherwise, most of them will be
-        read from the disk directly.
-    select_n_setences : int, optional
-        Default: None . It selects the first N sentences of the CSV file.
-    avoid_if_longer_than : float, optional
-        Default: 36000 . It excludes sentences longer than the specified value
-        in seconds.
-    avoid_if_shorter_than : float, optional
-        Default: 0 . It excludes sentences shorter than the specified value in
-        seconds.
-    drop_last : bool, optional
-        Default: False . This is an option directly passed to the pytorch
-        dataloader (see the related documentation for more details). When True,
-        it skips the last batch of data if contains fewer samples than the
-        other ones.
-    padding_value : int, optional
-        Default: 0. Value to use for padding.
-    add_padding_label : bool, optional
-        Default: False. If set to True, the padding value will be add to the label dict as an additional label
-    replacements : dict, optional
-        String replacements to perform in this method
-    output_folder : str, optional
-        A folder for storing the label dict
-
-    Example
-    -------
-    >>> csv_file = 'samples/audio_samples/csv_example2.csv'
-    >>> # Initialization of the class
-    >>> data_loader=DataLoaderFactory(csv_file)
-    >>> # When called, creates a dataloader for each entry in the csv file
-    >>> # The sample has two: wav and spk
-    """
-
-    def __init__(
-        self,
-        csv_file,
-        batch_size=1,
-        csv_read=None,
-        sentence_sorting="random",
-        num_workers=0,
-        cache=False,
-        cache_ram_percent=75,
-        select_n_sentences=None,
-        avoid_if_longer_than=36000,
-        avoid_if_shorter_than=0,
-        drop_last=False,
-        padding_value=0,
-        add_padding_label=False,
-        replacements={},
-        output_folder=None,
-        label_parsing_func=None,
-    ):
-        super().__init__()
-
-        # Store init params
-        self.csv_file = csv_file
-        self.batch_size = batch_size
-        self.csv_read = csv_read
-        self.sentence_sorting = sentence_sorting
-        self.num_workers = num_workers
-        self.cache = cache
-        self.cache_ram_percent = cache_ram_percent
-        self.select_n_sentences = select_n_sentences
-        self.avoid_if_longer_than = avoid_if_longer_than
-        self.avoid_if_shorter_than = avoid_if_shorter_than
-        self.drop_last = drop_last
-        self.padding_value = padding_value
-        self.replacements = replacements
-        self.output_folder = output_folder
-        self.label_parsing_func = label_parsing_func
-        self.add_padding_lab = add_padding_label
-
-        # Other variables
-        self.supported_formats = self.get_supported_formats()
-
-        # Shuffle the data every time if random is selected
-        if self.sentence_sorting == "random":
-            self.shuffle = True
-        else:
-            self.shuffle = False
-
-    def forward(self, sampler=None):
-        """
-        Returns
-        -------
-        dataset : torch.utils.data.Dataset
-            A dataset object for the data to be loaded
-        """
-
-        data_dict = self.generate_data_dict()
-
-        self.label_dict = self.label_dict_creation(data_dict)
-
-        self.data_len = len(data_dict["data_list"])
-
-        if self.csv_read is None:
-            self.csv_read = data_dict["data_entries"]
-
-        # Creating a dataloader
-        self.dataset = DatasetFactory(
-            data_dict,
-            self.label_dict,
-            self.supported_formats,
-            self.csv_read,
-            self.cache,
-            self.cache_ram_percent,
-            self.label_parsing_func,
-        )
-
-        # Return the factory to pass to Brain class.
-        return self
-
-    def get_dataloader(self, sampler=None):
-        """Get a dataloader for this dataset.
-
-        Arguments
-        ---------
-        sampler : torch.utils.data.Sampler
-
-        Returns
-        -------
-        dataloader : torch.utils.data.DataLoader
-        """
-        dataloader = DataLoader(
-            self.dataset,
-            batch_size=self.batch_size,
-            shuffle=self.shuffle if sampler is None else False,
-            pin_memory=(sampler is not None),
-            drop_last=self.drop_last,
-            num_workers=self.num_workers,
-            collate_fn=self.batch_creation,
-            sampler=sampler,
-        )
-
-        return dataloader
-
-    def batch_creation(self, data_lists):
-        """
-        Data batching
-
-        When necessary this performs zero padding on the input tensors. The
-        function is executed in collate_fn of the pytorch DataLoader.
-
-        Arguments
-        ---------
-        data_list : list
-            list of data returned by the data reader [data_id, data, data_len]
-
-        Returns
-        -------
-        list :
-            list containing the final batches:
-            [data_id,data,data_len] where zero-padding is
-            performed where needed.
-        """
-        batch = []
-
-        n_data_entries = len(data_lists[0])
-
-        batch_list = [[[] for i in range(3)] for j in range(n_data_entries)]
-
-        for data_entry in data_lists:
-            for i, data in enumerate(data_entry):
-                batch_list[i][0].append(data[0])
-                batch_list[i][1].append(data[1])
-                batch_list[i][2].append(data[2])
-
-        for data_list in batch_list:
-
-            # Convert all to torch tensors
-            self.numpy2torch(data_list)
-
-            # Save sentence IDs
-            snt_ids = data_list[0]
-
-            # Save duration
-            sequences = data_list[1]
-            time_steps = torch.tensor(data_list[2])
-
-            # Check if current element is a tensor
-            if isinstance(sequences[0], torch.Tensor):
-
-                # Padding the sequence of sentences (if needed)
-                batch_data = self.padding(sequences)
-
-                # Return % of time steps without padding (useful for save_batch)
-                time_steps = time_steps / batch_data.shape[1]
-
-            else:
-                # Non-tensor case
-                batch_data = sequences
-
-            # Batch composition
-            batch.append([snt_ids, batch_data, time_steps])
-
-        return batch
-
-    def padding(self, sequences):
-        """
-        This function perform zero padding on the input list of tensors
-
-        Arguments
-        ---------
-        sequences : list
-            the list of tensors to pad
-
-        Returns
-        -------
-        torch.tensor
-            a tensor gathering all the padded tensors
-
-        Example
-        -------
-        >>> csv_file = 'samples/audio_samples/csv_example2.csv'
-        >>> # Initialization of the class
-        >>> data_loader=DataLoaderFactory(csv_file)
-        >>> # list of tensors
-        >>> tensor_lst=[torch.tensor([1,2,3,4]),torch.tensor([1,2])]
-        >>> data_loader.padding(tensor_lst)[1,:]
-        tensor([1., 2., 0., 0.])
-        """
-
-        # Batch size
-        batch_size = len(sequences)
-
-        # Computing data dimensionality (only the first time)
-        try:
-            self.data_dim
-        except Exception:
-            self.data_dim = list(sequences[0].shape[2:])
-
-        # Finding the max len across sequences
-        max_len = max([s.size(0) for s in sequences])
-
-        # Batch out dimensions
-        out_dims = [batch_size] + [max_len] + self.data_dim
-
-        # Batch initialization
-        batch_data = torch.zeros(out_dims) + self.padding_value
-
-        # Appending data
-        for i, tensor in enumerate(sequences):
-            length = tensor.shape[0]
-            batch_data[i, :length, ...] = tensor
-
-        return batch_data
-
-    def numpy2torch(self, data_list):
-        """
-        This function coverts a list of numpy tensors to torch.Tensor
-
-        Arguments
-        ---------
-        data_list : list
-            list of numpy arrays
-
-        Returns
-        -------
-        None
-            The tensors are modified in place!
-
-        Note
-        ----
-        Did you notice, the tensors are modified in place!
-
-        Example
-        -------
-        >>> csv_file = 'samples/audio_samples/csv_example2.csv'
-        >>> # Initialization of the class
-        >>> data_loader=DataLoaderFactory(csv_file)
-        >>> # list of numpy tensors
-        >>> tensor_lst=[[np.asarray([1,2,3,4]),np.asarray([1,2])]]
-        >>> # Applying zero padding
-        >>> data_loader.numpy2torch(tensor_lst)
-        >>> print(tensor_lst)
-        [[tensor([1, 2, 3, 4]), tensor([1, 2])]]
-        >>> print(type(tensor_lst[0][0]))
-        <class 'torch.Tensor'>
-        """
-
-        # Covert all the elements of the list to torch.Tensor
-        for i in range(len(data_list)):
-            for j in range(len(data_list[i])):
-                if isinstance(data_list[i][j], np.ndarray):
-                    data_list[i][j] = torch.from_numpy(data_list[i][j])
-
-    def label_dict_creation(self, data_dict):
-        # create label counts and label2index automatically when needed
-        label_dict = {}
-        if self.output_folder is not None:
-            label_dict_file = os.path.join(self.output_folder, "label_dict.pkl")
-
-            # Read previously stored label_dict
-            if os.path.isfile(label_dict_file):
-                label_dict = load_pkl(label_dict_file)
-
-        # Update label dict
-        for snt in data_dict:
-            if not isinstance(data_dict[snt], dict):
-                continue
-
-            for elem in data_dict[snt]:
-                if "format" not in data_dict[snt][elem]:
-                    continue
-
-                count_lab, labels = self._should_count(data_dict[snt][elem])
-
-                if not count_lab:
-                    continue
-
-                if elem not in label_dict:
-                    label_dict[elem] = {}
-                    label_dict[elem]["counts"] = {}
-
-                for lab in labels:
-                    if lab not in label_dict[elem]["counts"]:
-                        label_dict[elem]["counts"][lab] = 1
-                    else:
-                        label_dict[elem]["counts"][lab] += 1
-
-        # create label2index:
-        for lab in label_dict:
-            # sorted_ids = sorted(label_dict[lab]["counts"].keys())
-            cnt_id = -1
-
-            label_dict[lab]["lab2index"] = {}
-            label_dict[lab]["index2lab"] = {}
-
-            # append <pad> token to label_dict
-            if self.add_padding_lab:
-                label_dict[lab]["lab2index"]["<pad>"] = self.padding_value
-                label_dict[lab]["index2lab"][self.padding_value] = "<pad>"
-
-            for lab_id in label_dict[lab]["counts"]:
-                if (
-                    cnt_id == int(self.padding_value) - 1
-                    and self.add_padding_lab
-                ):
-                    cnt_id = cnt_id + 2
-                else:
-                    cnt_id = cnt_id + 1
-                label_dict[lab]["lab2index"][lab_id] = cnt_id
-                label_dict[lab]["index2lab"][cnt_id] = lab_id
-
-        # saving the label_dict:
-        if self.output_folder is not None:
-            save_pkl(label_dict, label_dict_file)
-
-        return label_dict
-
-    def _should_count(self, data_dict_elem):
-        """Compute whether this label should be counted or not"""
-        count_lab = False
-        labels = []
-        opts = data_dict_elem["options"]
-
-        if "label_func" in opts and opts["label_func"] == "True":
-            assert self.label_parsing_func, (
-                "A parsing function must be defined for "
-                "the labels and passed to DataLoadFactory"
-            )
-            labels = self.label_parsing_func(data_dict_elem["data"])
-            count_lab = False
-
-        if (
-            data_dict_elem["format"] == "string"
-            and ("label" not in opts or opts["label"] == "True")
-            and (not ("label_func" in opts and opts["label_func"] == "True"))
-        ):
-
-            if len(data_dict_elem["data"].split(" ")) > 1:
-                # Processing list of string labels
-                labels = data_dict_elem["data"].split(" ")
-                count_lab = True
-
-            else:
-                # Processing a single label
-                labels = [data_dict_elem["data"]]
-                count_lab = True
-
-        if data_dict_elem["format"] == "pkl":
-
-            labels = load_pkl(data_dict_elem["data"])
-
-            # Create counts if tensor is a list of integers
-            if isinstance(labels, list):
-                if isinstance(labels[0], int):
-                    count_lab = True
-
-            if isinstance(labels, np.ndarray):
-                if "numpy.int" in str(type(labels[0])):
-                    count_lab = True
-
-            # Create counts if tensor is a list of integers
-            if isinstance(labels, torch.Tensor):
-
-                if labels.type() == "torch.LongTensor":
-                    count_lab = True
-                if labels.type() == "torch.IntTensor":
-                    count_lab = True
-
-        return count_lab, labels
-
-    def generate_data_dict(self):
-        """
-        Create a dictionary from the csv file
-
-        Returns
-        -------
-        dict
-            Dictionary with the data itemized in the csv file
-
-        Example
-        -------
-        >>> csv_file = 'samples/audio_samples/csv_example2.csv'
-        >>> data_loader=DataLoaderFactory(csv_file)
-        >>> data_loader.generate_data_dict().keys()
-        dict_keys(['example1', 'data_list', 'data_entries'])
-        """
-        # Initial prints
-        logger.debug("Creating dataloader for %s" % (self.csv_file))
-
-        # Initialization of the data_dict
-        data_dict = {}
-
-        # CSV file reader
-        reader = csv.reader(open(self.csv_file, "r"))
-
-        first_row = True
-
-        # Tracking the total number of sentences and their duration
-        total_duration = 0
-        total_sentences = 0
-
-        for row in reader:
-
-            # Skipping empty lines
-            if len(row) == 0:
-                continue
-
-            # remove left/right spaces
-            row = [elem.strip(" ") for elem in row]
-
-            # update sentence counter
-            total_sentences = total_sentences + 1
-            if self.select_n_sentences is not None:
-                if total_sentences > self.select_n_sentences:
-                    break
-
-            # Check and get field list from first row
-            if first_row:
-                self._check_first_row(row)
-                field_lst = row
-                first_row = False
-                continue
-
-            # replace local variables with global ones
-            variable_finder = re.compile(r"\$[\w.]+")
-            for i, item in enumerate(row):
-                try:
-                    row[i] = variable_finder.sub(
-                        lambda x: self.replacements[x[0]], item,
-                    )
-                except KeyError as e:
-                    e.args = (
-                        *e.args,
-                        "The item '%s' contains variables "
-                        "not included in 'replacements'" % item,
-                    )
-                    raise
-
-            # Make sure that the current row contains all the fields
-            if len(row) != len(field_lst):
-                err_msg = (
-                    'The row "%s" of the cvs file %s does not '
-                    "contain the right number fields (they must be %i "
-                    "%s"
-                    ")" % (row, self.csv_file, len(field_lst), field_lst)
-                )
-                raise ValueError(err_msg)
-
-            # Filling the data dictionary
-            for i, field in enumerate(field_lst):
-                if i == 0:
-                    row_id = row[i]
-                    data_dict[row_id] = {}
-                    continue
-
-                elif field == "duration":
-                    data_dict[row_id][field] = row[i]
-                    total_duration = total_duration + float(row[i])
-                    continue
-
-                format_field = field.endswith("_format")
-                opts_field = field.endswith("_opts")
-                field = field.replace("_format", "").replace("_opts", "")
-
-                if field not in data_dict[row_id]:
-                    data_dict[row_id][field] = {
-                        "data": {},
-                        "format": {},
-                        "options": {},
-                    }
-
-                if not format_field and not opts_field:
-                    data_dict[row_id][field]["data"] = row[i]
-
-                elif format_field:
-                    data_dict[row_id][field]["format"] = row[i]
-
-                elif opts_field:
-                    data_dict[row_id][field]["options"] = self._parse_opts(
-                        row[i]
-                    )
-
-            # Avoiding sentence that are too long or too short
-            self._avoid_short_long_sentences(data_dict, row_id)
-
-        data_dict = self.sort_sentences(data_dict, self.sentence_sorting)
-
-        logger.debug("Number of sentences: %i" % (len(data_dict.keys())))
-        logger.debug("Total duration (hours): %1.2f" % (total_duration / 3600))
-        logger.debug(
-            "Average duration (seconds): %1.2f"
-            % (total_duration / len(data_dict.keys()))
-        )
-
-        # Adding sorted list of sentences
-        data_dict["data_list"] = list(data_dict.keys())
-
-        snt_ex = data_dict["data_list"][0]
-
-        data_entries = list(data_dict[snt_ex].keys())
-        data_entries.remove("duration")
-
-        data_dict["data_entries"] = data_entries
-
-        return data_dict
-
-    def _avoid_short_long_sentences(self, snt, row_id):
-        """Excludes long and short sentences from the dataset"""
-        if float(snt[row_id]["duration"]) > self.avoid_if_longer_than:
-            del snt[row_id]
-
-        elif float(snt[row_id]["duration"]) < self.avoid_if_shorter_than:
-            del snt[row_id]
-
-    def _check_first_row(self, row):
-        # Make sure ID field exists
-        if "ID" not in row:
-            err_msg = (
-                "The mandatory field ID (i.e, the field that contains "
-                "a unique  id for each sentence is not present in the "
-                "csv file  %s" % (self.csv_file)
-            )
-            raise ValueError(err_msg)
-
-        # Make sure the duration field exists
-        if "duration" not in row:
-            err_msg = (
-                "The mandatory field duration (i.e, the field that "
-                "contains the  duration of each sentence is not "
-                "present in the csv  file %s" % (self.csv_file)
-            )
-            raise ValueError(err_msg)
-
-        if len(row) == 2:
-            err_msg = (
-                "The cvs file %s does not contain features entries! "
-                "The features are specified with the following fields:"
-                "feaname, feaname_format, feaname_opts" % (self.csv_file)
-            )
-            raise ValueError(err_msg)
-
-        # Make sure the features are expressed in the following way:
-        # feaname, feaname_format, feaname_opts
-        feats = row[2:]
-        feat_names = feats[0::3]
-
-        for feat_name in feat_names:
-
-            if feat_name + "_format" not in row:
-                err_msg = (
-                    "The feature %s in the cvs file %s does not "
-                    "contain the field %s to specified its format."
-                    % (feat_name, self.csv_file, feat_name + "_format")
-                )
-                raise ValueError(err_msg)
-
-            if feat_name + "_opts" not in row:
-                err_msg = (
-                    "The feature %s in the cvs file %s does not "
-                    "contain the field %s to specified the reader "
-                    "options. "
-                    % (feat_name, self.csv_file, feat_name + "_opts")
-                )
-                raise ValueError(err_msg)
-
-    def _parse_opts(self, entry):
-        """Parse options from a list of options"""
-        if len(entry) == 0:
-            return {}
-
-        opts = {}
-        for opt in entry.split(" "):
-            opt_name, opt_val = opt.split(":")
-            opts[opt_name] = opt_val
-
-        return opts
-
-    @staticmethod
-    def sort_sentences(data_dict, sorting):
-        """
-        Sort the data dictionary
-
-        Arguments
-        ---------
-        data_dict : dict
-            Dictionary with the data itemized in the csv file
-        sorting : {'ascending', 'descending', 'random', 'original'}
-            Default: 'original'. This parameter specifies how to sort the data
-            before the batch creation. Ascending and descending values sort the
-            data using the "duration" field in the csv files. Random sort the data
-            randomly, while original (the default option) keeps the original
-            sequence of data defined in the csv file. Note that this option affects
-            the batch creation. If the data are sorted in ascending or descending
-            order the batches will approximately have the same size and the need
-            for zero padding is minimized. Instead, if sentence_sorting is set to
-            random, the batches might be composed of both short and long sequences
-            and several zeros might be added in the batch. When possible, it is
-            desirable to sort the data. This way, we use more efficiently the
-            computational resources, without wasting time on processing time steps
-            composed on zeros only. Note that is the data are sorted in ascending/
-            descending errors the same batches will be created every time we want
-            to loop over the dataset, while if we set a random order the batches
-            will be different every time we loop over the dataset.
-
-
-        Returns
-        -------
-        dict
-            dictionary with the sorted data
-        """
-        # Initialization of the dictionary
-        # Note: in Python 3.7 the order of the keys added in the dictionary is
-        # preserved
-        sorted_dictionary = {}
-
-        # Ascending sorting
-        if sorting == "ascending":
-            sorted_ids = sorted(
-                sorted(data_dict.keys()),
-                key=lambda k: float(data_dict[k]["duration"]),
-            )
-
-        # Descending sorting
-        if sorting == "descending":
-            sorted_ids = sorted(
-                sorted(data_dict.keys()),
-                key=lambda k: -float(data_dict[k]["duration"]),
-            )
-
-        # Original order
-        if sorting == "original" or sorting == "random":
-            sorted_ids = list(data_dict.keys())
-
-        # Filling the dictionary
-        for snt_id in sorted_ids:
-            sorted_dictionary[snt_id] = data_dict[snt_id]
-
-        return sorted_dictionary
-
-    @staticmethod
-    def get_supported_formats():
-        """
-        Itemize the supported reading formats
-
-        Returns
-        -------
-        dict
-            The supported formats as top level keys, and the related
-            readers plus descriptions in nested keys.
-
-        Example
-        -------
-
-        >>> data_loader=DataLoaderFactory(
-        ...     csv_file='samples/audio_samples/csv_example2.csv'
-        ... )
-        >>> data_loader.get_supported_formats()['flac']['description']
-        'FLAC...'
-        """
-
-        # Initializing the supported formats dictionary
-        supported_formats = {}
-
-        # Getting the soundfile formats
-        sf_formats = sf.available_formats()
-
-        # Adding soundfile formats
-        for wav_format in sf_formats.keys():
-            wav_format = wav_format.lower()
-            supported_formats[wav_format] = {}
-            supported_formats[wav_format]["reader"] = read_wav_soundfile
-            supported_formats[wav_format]["description"] = sf_formats[
-                wav_format.upper()
-            ]
-            supported_formats[wav_format]["file"] = True
-
-        # Adding the other supported formats
-        supported_formats["pkl"] = {}
-        supported_formats["pkl"]["reader"] = read_pkl
-        supported_formats["pkl"]["description"] = "Python binary format"
-        supported_formats["pkl"]["file"] = True
-
-        supported_formats["string"] = {}
-        supported_formats["string"]["reader"] = read_string
-        supported_formats["string"]["description"] = "Plain text"
-        supported_formats["string"]["file"] = False
-
-        return supported_formats
-
-
-class DatasetFactory(Dataset):
-    """
-    This class implements the dataset needed by the pytorch data_loader.
-
-    Arguments
-    ---------
-    data_dict : dict
-        a dictionary containing all the entries of the csv file.
-    supported_formats : dict
-        a dictionary contaning the reading supported format
-    data_entries : list
-        it is a list containing the data_entries to read from the csv file
-    do_cache : bool, optional
-        Default:False When set to true, this option stores the input data in a
-        variable called self.cache. In practice, the first time the data are
-        read from the disk, they are stored in the cpu RAM. If the data needs
-        to be used again (e.g. when loops>1) the data will be read from the RAM
-        directly. If False, data are read from the disk every time.  Data are
-        stored until a certain percentage of the total ram available is reached
-        (see cache_ram_percent below)
-    cache_ram_percent : float
-        If cache if True, data will be stored in the cpu RAM until the total
-        RAM occupation is less or equal than the specified threshold. In
-        practice, if a lot of RAM is available several  data will be stored in
-        memory, otherwise, most of them will be read from the disk directly.
-
-
-    Example
-    -------
-    >>> csv_file = 'samples/audio_samples/csv_example2.csv'
-    >>> data_loader=DataLoaderFactory(csv_file)
-    >>> # data_dict creation
-    >>> data_dict=data_loader.generate_data_dict()
-    >>> formats=data_loader.get_supported_formats()
-    >>> dataset=DatasetFactory(data_dict,{},formats,['wav'],False,0)
-    >>> [first_example_id, first_tensor, first_len], = dataset[0]
-    >>> print(first_example_id)
-    example1
-    """
-
-    def __init__(
-        self,
-        data_dict,
-        label_dict,
-        supported_formats,
-        data_entries,
-        do_cache,
-        cache_ram_percent,
-        label_parsing_func=None,
-    ):
-
-        # Setting the variables
-        self.data_dict = data_dict
-        self.label_dict = label_dict
-        self.supported_formats = supported_formats
-        self.data_entries = data_entries
-        self.do_cache = do_cache
-        self.label_parsing_func = label_parsing_func
-
-        # Creating a shared dictionary for caching
-        # (dictionary must be shared across the workers)
-        if do_cache:
-            manager = Manager()
-            self.cache = manager.dict()
-            self.cache["do_caching"] = True
-            self.cache_ram_percent = cache_ram_percent
-
-    def __len__(self):
-        """
-        This (mandatory) function returns the length of the data list
-
-        Returns
-        -------
-        int
-            the number of data that can be read (i.e. length of the data_list
-            entry of the data_dict)
-
-        Example
-        -------
-        >>> csv_file = 'samples/audio_samples/csv_example2.csv'
-        >>> # Initialization of the data_loader class
-        >>> data_loader=DataLoaderFactory(csv_file)
-        >>> # data_dict creation
-        >>> data_dict=data_loader.generate_data_dict()
-        >>> # supported formats
-        >>> formats=data_loader.get_supported_formats()
-        >>> # Initialization of the dataser class
-        >>> dataset=DatasetFactory(data_dict,{},formats,['wav'],False,0)
-        >>> # Getting data length
-        >>> len(dataset)
-        1
-        """
-        # Reading the data_list in data_dict
-        data_len = len(self.data_dict["data_list"])
-
-        return data_len
-
-    def __getitem__(self, idx):
-
-        # Checking if id is a tensor
-        if torch.is_tensor(idx):
-            idx = idx.tolist()
-
-        # Getting the sentence id
-        snt_id = self.data_dict["data_list"][idx]
-
-        data = []
-
-        for data_entry in self.data_entries:
-
-            # Reading data from data_dict
-            data_line = self.data_dict[snt_id][data_entry]
-
-            # Check if we need to convert labels to indexes
-            if self.label_dict and data_entry in self.label_dict:
-                lab2ind = self.label_dict[data_entry]["lab2index"]
-
-            # Check if we need to convert labels with label func
-            elif (
-                self.label_parsing_func
-                and "label_func" in data_line["options"]
-                and (data_line["options"]["label_func"] == "True")
-            ):
-                lab2ind = self.label_parsing_func
-            else:
-                lab2ind = None
-            # Managing caching
-
-            if self.do_cache:
-
-                if snt_id not in self.cache:
-
-                    # Reading data
-                    new_data = self.read_data(
-                        data_line, snt_id, lab2ind=lab2ind
-                    )
-                    data.append(new_data)
-
-                    # Store the in the variable cache if needed
-                    if self.cache["do_caching"]:
-
-                        try:
-                            self.cache[snt_id] = new_data
-                        except Exception:
-                            pass
-
-                        # Check ram occupation periodically
-                        if random.random() < 0.05:
-                            # Store data only if the RAM available is smaller
-                            # than what set in cache_ram_percent.
-                            if (
-                                psutil.virtual_memory().percent
-                                >= self.cache_ram_percent
-                            ):
-
-                                self.cache["do_caching"] = False
-                else:
-                    # Reading data from the cache directly
-                    data.append(self.cache[snt_id])
-            else:
-                # Read data from the disk
-                data.append(self.read_data(data_line, snt_id, lab2ind=lab2ind))
-
-        return data
-
-    def read_data(self, data_line, snt_id, lab2ind=None):
-        """
-        This function manages reading operation from disk.
-
-        Arguments
-        ---------
-        data_line : dict
-            One of entries extreacted from the data_dict. It contains
-            all the needed information to read the data from the disk.
-        snt_id : str
-            Sentence identifier
-
-        Returns
-        -------
-        list
-            List contaning the read data. The list is formatted in the following
-            way: [data_id,data_data_len]
-
-        Example
-        -------
-        >>> csv_file = 'samples/audio_samples/csv_example2.csv'
-        >>> # Initialization of the data_loader class
-        >>> data_loader=DataLoaderFactory(csv_file)
-        >>> # data_dict creation
-        >>> data_dict=data_loader.generate_data_dict()
-        >>> # supported formats
-        >>> formats=data_loader.get_supported_formats()
-        >>> # Initialization of the dataser class
-        >>> dataset=DatasetFactory(data_dict,{},formats,'wav',False,0)
-        >>> # data line example
-        >>> data_line={'data': 'samples/audio_samples/example5.wav',
-        ...           'format': 'wav',
-        ...           'options': {'start': '10000', 'stop': '26000'}}
-        >>> snt_id='example5'
-        >>> # Reading data from disk
-        >>> print(dataset.read_data(data_line, snt_id))
-        ['example5', array(...)]
-        """
-
-        # Reading the data_line dictionary
-        data_format = data_line["format"]
-        data_source = data_line["data"]
-        data_options = data_line["options"]
-
-        # Read the data from disk
-        data = self.supported_formats[data_format]["reader"](
-            data_source, data_options=data_options, lab2ind=lab2ind,
-        )
-
-        # Get data_shape as float32 numpy array
-        if isinstance(data, np.ndarray):
-            data_shape = np.asarray(data.shape[-1]).astype("float32")
-        elif isinstance(data, torch.Tensor):
-            data_shape = np.asarray(data.shape[-1]).astype("float32")
-        elif isinstance(data, list):
-            data_shape = np.asarray(len(data)).astype("float32")
-        else:
-            data_shape = np.asarray(1).astype("float32")
-
-        data_read = [snt_id, data, data_shape]
-
-        return data_read
-
-
-class HDF5DataLoaderFactory(torch.nn.Module):
-    """
-    Creates data loaders for a hdf5 file (text-only).
-
-    Arguments
-    ---------
-    hdf5 : str
-        the hdf5 file that stores the data
-    batch_size : int, optional
-        Default: 1 .  The data itemized in the hdf5 file are automatically
-        organized in batches. In the case of variable size tensors, zero
-        padding is performed. When batch_size=1, the data are simply processed
-        one by one without the creation of batches.
-    data_entries : list, None, optional
-        Default: None .  A list of data entries may be specified.  If
-        specified, only those data entries are read from the hdf5 file. If None,
-        read all the data entries.
-    sentence_sorting : {'ascending', 'descending', 'random', 'original'}
-        Default: 'random'. This parameter specifies how to sort the data
-        before the batch creation. Ascending and descending values sort the
-        data using the length of tokens specified in the "sort_by" option.
-        Random sort the data randomly, while original (the default option) keeps
-        the original sequence of data defined in the hdf5 file. Note that this option
-        affect the batch creation. If the data are sorted in ascending or descending
-        order the batches will approximately have the same size and the need
-        for zero padding is minimized. Instead, if sentence_sorting is set to
-        random, the batches might be composed of both short and long sequences
-        and several zeros might be added in the batch. When possible, it is
-        desirable to sort the data. This way, we use more efficiently the
-        computational resources, without wasting time on processing time steps
-        composed on zeros only. Note that is the data are sorted in ascending/
-        descending errors the same batches will be created every time we want
-        to loop over the dataset, while if we set a random order the batches
-        will be different every time we loop over the dataset.
-    num_workers : int, optional
-        Default: 0 . Data is read using the pytorch data_loader.  This option
-        sets the number of workers used to read the data from disk and form the
-        related batch of data. Please, see the pytorch documentation on the
-        data loader for more details.
-    select_n_setences : int, optional
-        Default: None . It selects the first N sentences of the CSV file.
-    drop_last : bool, optional
-        Default: False . This is an option directly passed to the pytorch
-        dataloader (see the related documentation for more details). When True,
-        it skips the last batch of data if contains fewer samples than the
-        other ones.
-    padding_value : int, optional
-        Default: 0. Value to use for padding.
-    output_folder : str, optional
-        A folder for storing the label dict
-
-    Example
-    -------
-    >>> h5_file = 'samples/text_samples/hdf5_example.h5'
-    >>> label_dict_file = 'samples/text_samples/label_dict.pkl'
-    >>> data_loader=DataLoaderFactory(h5_file, label_dict_file)
-    """
-
-    def __init__(
-        self,
-        hdf5_file,
-        label_dict_file,
-        sort_by="wrd",
-        batch_size=1,
-        data_entries=None,
-        sentence_sorting="random",
-        num_workers=0,
-        select_n_sentences=None,
-        local_random=False,
-        chunk_size=2048,
-        drop_last=False,
-        padding_value=0,
-        output_folder=None,
-    ):
-        super().__init__()
-
-        # Store init params
-        self.hdf5_file = hdf5_file
-        self.label_dict_file = label_dict_file
-        self.sort_by = sort_by
-        self.batch_size = batch_size
-        if data_entries is None:
-            raise ValueError("data entries must be specified.")
-        self.data_entries = data_entries
-        self.sentence_sorting = sentence_sorting
-        self.local_random = local_random
-        self.chunk_size = chunk_size
-        self.num_workers = num_workers
-        self.select_n_sentences = select_n_sentences
-        self.drop_last = drop_last
-        self.padding_value = padding_value
-        self.output_folder = output_folder
-
-        # Shuffle the data every time if random is selected
-        if self.sentence_sorting == "random":
-            self.shuffle = True
-        else:
-            self.shuffle = False
-
-    def forward(self):
-        """
-        Output:
-        dataloader: It is a list returning all the dataloaders created.
-        """
-        self.label_dict = self.load_label_dict(self.label_dict_file)
-
-        # Creating a dataloader
-        dataset = HDF5DatasetFactory(
-            self.hdf5_file,
-            self.label_dict,
-            self.data_entries,
-            sort_by=self.sort_by,
-            sentence_sorting=self.sentence_sorting,
-        )
-        if self.local_random:
-            print("local random data loader is used.")
-            batch_sampler = LocalRandomSampler(
-                chunk_size=self.chunk_size,
-                batch_size=self.batch_size,
-                data_len=len(dataset),
-                drop_last=self.drop_last,
-            )
-            self.dataloader = DataLoader(
-                dataset,
-                pin_memory=False,
-                num_workers=self.num_workers,
-                collate_fn=self.batch_creation,
-                batch_sampler=batch_sampler,
-            )
-        else:
-            self.dataloader = DataLoader(
-                dataset,
-                batch_size=self.batch_size,
-                shuffle=self.shuffle,
-                pin_memory=False,
-                drop_last=self.drop_last,
-                num_workers=self.num_workers,
-                collate_fn=self.batch_creation,
-            )
-
-        return self.dataloader
-
-    def batch_creation(self, data_lists):
-        """
-        Data batching
-
-        When necessary this performs zero padding on the input tensors. The
-        function is executed in collate_fn of the pytorch DataLoader.
-
-        Arguments
-        ---------
-        data_list : list
-            list of data returned by the data reader [data_id, data, data_len]
-
-        Returns
-        -------
-        list :
-            list containing the final batches:
-            [data_id,data,data_len] where zero-padding is
-            performed where needed.
-        """
-        batch = []
-
-        n_data_entries = len(data_lists[0])
-
-        batch_list = [[[] for i in range(3)] for j in range(n_data_entries)]
-
-        for data_entry in data_lists:
-            for i, data in enumerate(data_entry):
-                batch_list[i][0].append(data[0])
-                batch_list[i][1].append(data[1])
-                batch_list[i][2].append(data[2])
-
-        for data_list in batch_list:
-
-            # Convert all to torch tensors
-            self.numpy2torch(data_list)
-
-            # Save sentence IDs
-            snt_ids = data_list[0]
-
-            # Save duration
-            sequences = data_list[1]
-            time_steps = torch.tensor(data_list[2])
-
-            # Check if current element is a tensor
-            if isinstance(sequences[0], torch.Tensor):
-
-                # Padding the sequence of sentences (if needed)
-                batch_data = self.padding(sequences)
-
-                # Return % of time steps without padding (useful for save_batch)
-                time_steps = time_steps / batch_data.shape[1]
-
-            else:
-                # Non-tensor case
-                batch_data = sequences
-
-            # Batch composition
-            batch.append([snt_ids, batch_data, time_steps])
-
-        return batch
-
-    def padding(self, sequences):
-        """
-        This function perform zero padding on the input list of tensors
-
-        Arguments
-        ---------
-        sequences : list
-            the list of tensors to pad
-
-        Returns
-        -------
-        torch.tensor
-            a tensor gathering all the padded tensors
-
-        Example
-        -------
-        >>> csv_file = 'samples/audio_samples/csv_example2.csv'
-        >>> # Initialization of the class
-        >>> data_loader=DataLoaderFactory(csv_file)
-        >>> # list of tensors
-        >>> tensor_lst=[torch.tensor([1,2,3,4]),torch.tensor([1,2])]
-        >>> data_loader.padding(tensor_lst)[1,:]
-        tensor([1., 2., 0., 0.])
-        """
-
-        # Batch size
-        batch_size = len(sequences)
-
-        # Computing data dimensionality (only the first time)
-        try:
-            self.data_dim
-        except Exception:
-            self.data_dim = list(sequences[0].shape[2:])
-
-        # Finding the max len across sequences
-        max_len = max([s.size(0) for s in sequences])
-
-        # Batch out dimensions
-        out_dims = [batch_size] + [max_len] + self.data_dim
-
-        # Batch initialization
-        batch_data = torch.zeros(out_dims) + self.padding_value
-
-        # Appending data
-        for i, tensor in enumerate(sequences):
-            length = tensor.shape[0]
-            batch_data[i, :length, ...] = tensor
-
-        return batch_data
-
-    def numpy2torch(self, data_list):
-        """
-        This function coverts a list of numpy tensors to torch.Tensor
-
-        Arguments
-        ---------
-        data_list : list
-            list of numpy arrays
-
-        Returns
-        -------
-        None
-            The tensors are modified in place!
-
-        Note
-        ----
-        Did you notice, the tensors are modified in place!
-
-        Example
-        -------
-        >>> csv_file = 'samples/audio_samples/csv_example2.csv'
-        >>> # Initialization of the class
-        >>> data_loader=DataLoaderFactory(csv_file)
-        >>> # list of numpy tensors
-        >>> tensor_lst=[[np.asarray([1,2,3,4]),np.asarray([1,2])]]
-        >>> # Applying zero padding
-        >>> data_loader.numpy2torch(tensor_lst)
-        >>> print(tensor_lst)
-        [[tensor([1, 2, 3, 4]), tensor([1, 2])]]
-        >>> print(type(tensor_lst[0][0]))
-        <class 'torch.Tensor'>
-        """
-
-        # Covert all the elements of the list to torch.Tensor
-        for i in range(len(data_list)):
-            for j in range(len(data_list[i])):
-                if isinstance(data_list[i][j], np.ndarray):
-                    data_list[i][j] = torch.from_numpy(data_list[i][j])
-
-    def load_label_dict(self, label_dict_file):
-        label_dict = load_pkl(label_dict_file)
-
-        # saving the label_dict:
-        if self.output_folder is not None:
-            label_dict_file = self.output_folder + "/label_dict.pkl"
-            save_pkl(label_dict, label_dict_file)
-        return label_dict
-
-
-class HDF5DatasetFactory(Dataset):
-    """
-    This class implements the dataset needed by the pytorch data_loader.
-    This class is used for text-only data loading.
-
-    Arguments
-    ---------
-    hdf5 : string
-        The path of hdf5 file.
-    label_dict : python dict
-        The label dictionary used for string to index conversion.
-        It has to contain a "lab2index" entry.
-    data_entries : list
-        it is a list containing the data_entries to read from the hdf5 file.
-    sentence_sorting : string
-        One of (ascending/descending/random/original).
-    sort_by : string
-        The entry that the sentence_sorting option is based on.
-
-    Example
-    -------
-    >>> import pickle
-    >>> h5_file = 'samples/text_samples/hdf5_example.h5'
-    >>> label_dict = pickle.load(open("samples/text_samples/label_dict.pkl", "rb"))
-    >>> dataset = HDF5DatasetFactory(h5_file, label_dict, ["wrd"], "random")
-    >>> data = dataset[0]
-    >>> data[0][1]
-    tensor([1, 2])
-    """
-
-    def __init__(
-        self, hdf5, label_dict, data_entries, sentence_sorting, sort_by="wrd",
-    ):
-
-        # Setting the variables
-        self.f_h5 = h5py.File(hdf5, "r")
-        self.label_dict = label_dict
-        self.data_entries = data_entries
-        self.sentence_sorting = sentence_sorting
-        self.data_len = len(self.f_h5[self.data_entries[0]])
-
-        # Only useful for ascending/descending order
-        self.sort_by = sort_by
-        self.indices = self._generate_indices()
-
-    def _generate_indices(self):
-        """
-        Generate the indices to load the sentences.
-        """
-        indices = [i for i in range(self.data_len)]
-
-        def sort_key(i):
-            return len(self.f_h5[self.sort_by][i].split())
-
-        if self.sentence_sorting == "ascending":
-            indices = sorted(indices, key=sort_key)
-        elif self.sentence_sorting == "descending":
-            indices = sorted(indices, key=sort_key, reverse=True)
-        return indices
-
-    def __len__(self):
-        """
-        This (mandatory) function returns the number of sentences.
-
-        Returns
-        -------
-        int
-            the number of data that can be read.
-        """
-        return self.data_len
-
-    def __getitem__(self, idx):
-
-        data = []
-        real_idx = self.indices[idx]
-
-        for data_entry in self.data_entries:
-            data_source = self.f_h5[data_entry][real_idx]
-
-            # Check if we need to convert labels to indexes
-            if self.label_dict and data_entry in self.label_dict:
-                lab2ind = self.label_dict[data_entry]["lab2index"]
-            else:
-                lab2ind = None
-
-            # Reading data
-            new_data = self.read_data(
-                data_source, str(real_idx), lab2ind=lab2ind
-            )
-            data.append(new_data)
-        return data
-
-    def read_data(self, data_source, snt_id, lab2ind=None):
-        """
-        This function manages reading operation from disk.
-
-        Arguments
-        ---------
-        data_source : string
-            The sentence to be encoded.
-        snt_id : str
-            Sentence identifier
-
-        Returns
-        -------
-        list
-            List contaning the read data. The list is formatted in the following
-            way: [data_id,data,data_len]
-        """
-
-        # Read the data from disk
-        data = read_string(data_source, lab2ind=lab2ind)
-
-        # Convert numpy array to float32
-        if isinstance(data, np.ndarray):
-            data_shape = np.asarray(data.shape[-1]).astype("float32")
-        elif isinstance(data, torch.Tensor):
-            data_shape = np.asarray(data.shape[-1]).astype("float32")
-
-        else:
-            data_shape = np.asarray(1).astype("float32")
-
-        data_read = [snt_id, data, data_shape]
-
-        return data_read
-
-
-class LocalRandomSampler:
-    def __init__(self, chunk_size, batch_size, data_len, drop_last):
-        self.chunk_size = chunk_size
-        self.batch_size = batch_size
-        self.data_len = data_len
-        self.drop_last = drop_last
-
-        self.chunks = [
-            list(range(i * chunk_size, i * chunk_size + chunk_size))
-            for i in range(data_len // chunk_size)
-        ]
-        if not drop_last and data_len % chunk_size != 0:
-            self.chunks.append(
-                list(range(data_len - (data_len % chunk_size), data_len))
-            )
-        self.shuffle()
-        self.batches = self.generate_batches()
-
-    def __getitem__(self, idx):
-        if idx >= len(self.batches):
-            self.shuffle()
-            self.batches = self.generate_batches()
-            raise IndexError
-        return self.batches[idx]
-
-    def __len__(self):
-        return len(self.batches)
-
-    def shuffle(self):
-        for i in range(len(self.chunks)):
-            random.shuffle(self.chunks[i])
-        return
-
-    def generate_batches(self):
-        batches = []
-        for chunk in self.chunks:
-            batches += [
-                chunk[
-                    i * self.batch_size : i * self.batch_size + self.batch_size
-                ]
-                for i in range(math.ceil(len(chunk) / self.batch_size))
-            ]
-        random.shuffle(batches)
-        return batches
-
-
->>>>>>> a6c24ed3
 def convert_index_to_lab(batch, ind2lab):
     """
     Convert a batch of integer IDs to string labels
@@ -1717,14 +235,10 @@
     -------
     >>> read_wav_soundfile('samples/audio_samples/example1.wav')[0:2]
     array([0.00024414, 0.00018311], dtype=float32)
-    >>> random_segment = {"frames":2, "stop":2}
-    >>> read_wav_soundfile('samples/audio_samples/example1.wav', random_segment)
-    array([0.00024414, 0.00018311], dtype=float32)
     """
     # Option initialization
     start = 0
     stop = None
-    frames = -1
     endian = None
     subtype = None
     channels = None
@@ -1734,7 +248,6 @@
     possible_options = [
         "start",
         "stop",
-        "frames",
         "samplerate",
         "endian",
         "subtype",
@@ -1778,22 +291,6 @@
 
             logger.error(err_msg, exc_info=True)
 
-    # Managing frames option
-    if "frames" in data_options:
-        try:
-            frames = int(data_options["frames"])
-        except Exception:
-
-            err_msg = (
-                "The frames value for the file %s must be an integer "
-                "(e.g frames:405)" % (file)
-            )
-
-            logger.error(err_msg, exc_info=True)
-        # Read a random segment
-        start = np.random.randint(start, stop - frames + 1)
-        stop = None
-
     # Managing samplerate option
     if "samplerate" in data_options:
         try:
@@ -1832,7 +329,6 @@
     try:
         [signal, fs] = sf.read(
             file,
-            frames=frames,
             start=start,
             stop=stop,
             samplerate=samplerate,
