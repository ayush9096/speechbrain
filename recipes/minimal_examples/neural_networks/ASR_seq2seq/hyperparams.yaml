# Seed needs to be set at top of yaml, before objects with parameters are made
seed: 1234
__set_seed: !apply:torch.manual_seed [!ref <seed>]

# Training Parameters
N_epochs: 10
lr: 0.002
dataloader_options:
    batch_size: 1

# token infomation
bos_index: 0 # eos_index = bos_index + 1
num_labels: 45

# Model parameters
activation: !name:torch.nn.LeakyReLU []
dropout: 0.15
cnn_blocks: 1
cnn_channels: (16,)
cnn_kernelsize: (3, 3)
rnn_layers: 1
rnn_neurons: 128
rnn_bidirectional: True
dnn_blocks: 1
dnn_neurons: 128

<<<<<<< HEAD
=======
# token infomation
bos: 42
eos: 42

train_loader: !new:speechbrain.data_io.data_io.DataLoaderFactory
    csv_file: !ref <csv_train>
    batch_size: !ref <N_batch>
    csv_read: [wav, phn]
    sentence_sorting: ascending
    replacements:
        $data_folder: !ref <data_folder>

valid_loader: !new:speechbrain.data_io.data_io.DataLoaderFactory
    csv_file: !ref <csv_valid>
    batch_size: !ref <N_batch>
    csv_read: [wav, phn]
    sentence_sorting: ascending
    replacements:
        $data_folder: !ref <data_folder>

test_loader: !new:speechbrain.data_io.data_io.DataLoaderFactory
    csv_file: !ref <csv_test>
    csv_read: [wav, phn]
    sentence_sorting: ascending
    replacements:
        $data_folder: !ref <data_folder>

>>>>>>> 9d36ec61
compute_features: !new:speechbrain.lobes.features.MFCC

mean_var_norm: !new:speechbrain.processing.features.InputNormalization
    norm_type: global

enc: !new:speechbrain.lobes.models.CRDNN.CRDNN
    input_shape: [null, null, 660]
    activation: !ref <activation>
    dropout: !ref <dropout>
    cnn_blocks: !ref <cnn_blocks>
    cnn_channels: !ref <cnn_channels>
    cnn_kernelsize: !ref <cnn_kernelsize>
    time_pooling: True
    rnn_layers: !ref <rnn_layers>
    rnn_neurons: !ref <rnn_neurons>
    rnn_bidirectional: !ref <rnn_bidirectional>
    dnn_blocks: !ref <dnn_blocks>
    dnn_neurons: !ref <dnn_neurons>

lin: !new:speechbrain.nnet.linear.Linear
    input_size: !ref <dnn_neurons>
    n_neurons: !ref <num_labels>
    bias: False

emb: !new:speechbrain.nnet.embedding.Embedding
    num_embeddings: !ref <num_labels>
    embedding_dim: 128

dec: !new:speechbrain.nnet.RNN.AttentionalRNNDecoder
    enc_dim: 128
    input_size: 128
    rnn_type: gru
    attn_type: content
    hidden_size: !ref <rnn_neurons>
    attn_dim: !ref <rnn_neurons>
    num_layers: 1

softmax: !new:speechbrain.nnet.activations.Softmax
    apply_log: True

modules:
    enc: !ref <enc>
    emb: !ref <emb>
    dec: !ref <dec>
    lin: !ref <lin>
    mean_var_norm: !ref <mean_var_norm>

opt_class: !name:torch.optim.Adam
    lr: !ref <lr>

searcher: !new:speechbrain.decoders.seq2seq.S2SRNNGreedySearcher
    embedding: !ref <emb>
    decoder: !ref <dec>
    linear: !ref <lin>
<<<<<<< HEAD
    bos_index: !ref <bos_index>
    eos_index: !ref <bos_index> + 1
    blank_index: !ref <bos_index>
=======
    bos_index: !ref <bos>
    eos_index: !ref <eos>
>>>>>>> 9d36ec61
    min_decode_ratio: 0
    max_decode_ratio: 0.1

compute_cost: !name:speechbrain.nnet.losses.nll_loss

per_stats: !name:speechbrain.utils.metric_stats.ErrorRateStats<|MERGE_RESOLUTION|>--- conflicted
+++ resolved
@@ -24,36 +24,6 @@
 dnn_blocks: 1
 dnn_neurons: 128
 
-<<<<<<< HEAD
-=======
-# token infomation
-bos: 42
-eos: 42
-
-train_loader: !new:speechbrain.data_io.data_io.DataLoaderFactory
-    csv_file: !ref <csv_train>
-    batch_size: !ref <N_batch>
-    csv_read: [wav, phn]
-    sentence_sorting: ascending
-    replacements:
-        $data_folder: !ref <data_folder>
-
-valid_loader: !new:speechbrain.data_io.data_io.DataLoaderFactory
-    csv_file: !ref <csv_valid>
-    batch_size: !ref <N_batch>
-    csv_read: [wav, phn]
-    sentence_sorting: ascending
-    replacements:
-        $data_folder: !ref <data_folder>
-
-test_loader: !new:speechbrain.data_io.data_io.DataLoaderFactory
-    csv_file: !ref <csv_test>
-    csv_read: [wav, phn]
-    sentence_sorting: ascending
-    replacements:
-        $data_folder: !ref <data_folder>
-
->>>>>>> 9d36ec61
 compute_features: !new:speechbrain.lobes.features.MFCC
 
 mean_var_norm: !new:speechbrain.processing.features.InputNormalization
@@ -108,14 +78,8 @@
     embedding: !ref <emb>
     decoder: !ref <dec>
     linear: !ref <lin>
-<<<<<<< HEAD
     bos_index: !ref <bos_index>
     eos_index: !ref <bos_index> + 1
-    blank_index: !ref <bos_index>
-=======
-    bos_index: !ref <bos>
-    eos_index: !ref <eos>
->>>>>>> 9d36ec61
     min_decode_ratio: 0
     max_decode_ratio: 0.1
 
