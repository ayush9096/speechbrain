--- conflicted
+++ resolved
@@ -62,13 +62,12 @@
 | | SepFormer. WHAMR! |
 | --- | --- |
 |NoAugment | 11.4 |
-<<<<<<< HEAD
 |SpeedAugment | 13.7|
-=======
 
 # Pretrained Models:
 Pretrained models for SepFormer on WSJ0-2Mix, WSJ0-3Mix, and WHAM! datasets can be found through huggingface:
 * https://huggingface.co/speechbrain/sepformer-wsj02mix
 * https://huggingface.co/speechbrain/sepformer-wsj03mix
 * https://huggingface.co/speechbrain/sepformer-wham
->>>>>>> c63c9f44
+* https://huggingface.co/speechbrain/sepformer-whamr
+
